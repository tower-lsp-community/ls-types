/*!

Language Server Protocol types for Rust.

Based on: <https://microsoft.github.io/language-server-protocol/specification>

*/
#![allow(non_upper_case_globals)]
#![forbid(unsafe_code)]
#[macro_use]
extern crate bitflags;

use std::{collections::HashMap, fmt::Debug};

use serde::{de, de::Error, Deserialize, Serialize};
use serde_json::Value;

pub use uri::Uri;
mod uri;

// Large enough to contain any enumeration name defined in this crate
type PascalCaseBuf = [u8; 32];
const fn fmt_pascal_case_const(name: &str) -> (PascalCaseBuf, usize) {
    let mut buf = [0; 32];
    let mut buf_i = 0;
    let mut name_i = 0;
    let name = name.as_bytes();
    while name_i < name.len() {
        let first = name[name_i];
        name_i += 1;

        buf[buf_i] = first;
        buf_i += 1;

        while name_i < name.len() {
            let rest = name[name_i];
            name_i += 1;
            if rest == b'_' {
                break;
            }

            buf[buf_i] = rest.to_ascii_lowercase();
            buf_i += 1;
        }
    }
    (buf, buf_i)
}

fn fmt_pascal_case(f: &mut std::fmt::Formatter<'_>, name: &str) -> std::fmt::Result {
    for word in name.split('_') {
        let mut chars = word.chars();
        let first = chars.next().unwrap();
        write!(f, "{}", first)?;
        for rest in chars {
            write!(f, "{}", rest.to_lowercase())?;
        }
    }
    Ok(())
}

macro_rules! lsp_enum {
    (impl $typ: ident { $( $(#[$attr:meta])* pub const $name: ident : $enum_type: ty = $value: expr; )* }) => {
        impl $typ {
            $(
            $(#[$attr])*
            pub const $name: $enum_type = $value;
            )*
        }

        impl std::fmt::Debug for $typ {
            fn fmt(&self, f: &mut std::fmt::Formatter<'_>) -> std::fmt::Result {
                match *self {
                    $(
                    Self::$name => crate::fmt_pascal_case(f, stringify!($name)),
                    )*
                    _ => write!(f, "{}({})", stringify!($typ), self.0),
                }
            }
        }

        impl std::convert::TryFrom<&str> for $typ {
            type Error = &'static str;
            fn try_from(value: &str) -> Result<Self, Self::Error> {
                match () {
                    $(
                        _ if {
                            const X: (crate::PascalCaseBuf, usize) = crate::fmt_pascal_case_const(stringify!($name));
                            let (buf, len) = X;
                            &buf[..len] == value.as_bytes()
                        } => Ok(Self::$name),
                    )*
                    _ => Err("unknown enum variant"),
                }
            }
        }

    }
}

pub mod error_codes;
pub mod notification;
pub mod request;

mod call_hierarchy;
pub use call_hierarchy::*;

mod code_action;
pub use code_action::*;

mod code_lens;
pub use code_lens::*;

mod color;
pub use color::*;

mod completion;
pub use completion::*;

mod document_diagnostic;
pub use document_diagnostic::*;

mod document_highlight;
pub use document_highlight::*;

mod document_link;
pub use document_link::*;

mod document_symbols;
pub use document_symbols::*;

mod notebook;
pub use notebook::*;

mod file_operations;
pub use file_operations::*;

mod folding_range;
pub use folding_range::*;

mod formatting;
pub use formatting::*;

mod hover;
pub use hover::*;

mod inlay_hint;
pub use inlay_hint::*;

mod inline_value;
pub use inline_value::*;

#[cfg(feature = "proposed")]
mod inline_completion;
#[cfg(feature = "proposed")]
pub use inline_completion::*;

mod moniker;
pub use moniker::*;

mod progress;
pub use progress::*;

mod references;
pub use references::*;

mod rename;
pub use rename::*;

pub mod selection_range;
pub use selection_range::*;

mod semantic_tokens;
pub use semantic_tokens::*;

mod signature_help;
pub use signature_help::*;

mod type_hierarchy;
pub use type_hierarchy::*;

mod linked_editing;
pub use linked_editing::*;

mod window;
pub use window::*;

mod workspace_diagnostic;
pub use workspace_diagnostic::*;

mod workspace_folders;
pub use workspace_folders::*;

mod workspace_symbols;
pub use workspace_symbols::*;

pub mod lsif;

mod trace;
pub use trace::*;

/* ----------------- Auxiliary types ----------------- */

#[derive(Debug, Eq, Hash, PartialEq, Clone, Deserialize, Serialize)]
#[serde(untagged)]
pub enum NumberOrString {
    Number(i32),
    String(String),
}

/* ----------------- Cancel support ----------------- */

#[derive(Debug, Eq, PartialEq, Clone, Deserialize, Serialize)]
pub struct CancelParams {
    /// The request id to cancel.
    pub id: NumberOrString,
}

/* ----------------- Basic JSON Structures ----------------- */

/// The LSP any type
///
/// @since 3.17.0
pub type LSPAny = serde_json::Value;

/// LSP object definition.
///
/// @since 3.17.0
pub type LSPObject = serde_json::Map<String, serde_json::Value>;

/// LSP arrays.
///
/// @since 3.17.0
pub type LSPArray = Vec<serde_json::Value>;

/// Position in a text document expressed as zero-based line and character offset.
/// A position is between two characters like an 'insert' cursor in a editor.
#[derive(Debug, Eq, PartialEq, Ord, PartialOrd, Copy, Clone, Default, Deserialize, Serialize, Hash)]
pub struct Position {
    /// Line position in a document (zero-based).
    pub line: u32,
    /// Character offset on a line in a document (zero-based). The meaning of this
    /// offset is determined by the negotiated `PositionEncodingKind`.
    ///
    /// If the character value is greater than the line length it defaults back
    /// to the line length.
    pub character: u32,
}

impl Position {
    pub fn new(line: u32, character: u32) -> Position {
        Position { line, character }
    }
}

/// A range in a text document expressed as (zero-based) start and end positions.
/// A range is comparable to a selection in an editor. Therefore the end position is exclusive.
#[derive(Debug, Eq, PartialEq, Copy, Clone, Default, Deserialize, Serialize, Hash)]
pub struct Range {
    /// The range's start position.
    pub start: Position,
    /// The range's end position.
    pub end: Position,
}

impl Range {
    pub fn new(start: Position, end: Position) -> Range {
        Range { start, end }
    }
}

/// Represents a location inside a resource, such as a line inside a text file.
#[derive(Debug, Eq, PartialEq, Clone, Deserialize, Serialize, Hash)]
pub struct Location {
    pub uri: Uri,
    pub range: Range,
}

impl Location {
    pub fn new(uri: Uri, range: Range) -> Location {
        Location { uri, range }
    }
}

/// Represents a link between a source and a target location.
#[derive(Debug, Eq, PartialEq, Clone, Deserialize, Serialize)]
#[serde(rename_all = "camelCase")]
pub struct LocationLink {
    /// Span of the origin of this link.
    ///
    /// Used as the underlined span for mouse interaction. Defaults to the word range at
    /// the mouse position.
    #[serde(skip_serializing_if = "Option::is_none")]
    pub origin_selection_range: Option<Range>,

    /// The target resource identifier of this link.
    pub target_uri: Uri,

    /// The full target range of this link.
    pub target_range: Range,

    /// The span of this link.
    pub target_selection_range: Range,
}

/// A type indicating how positions are encoded,
/// specifically what column offsets mean.
///
/// @since 3.17.0
#[derive(Debug, Eq, PartialEq, Hash, PartialOrd, Clone, Deserialize, Serialize)]
pub struct PositionEncodingKind(std::borrow::Cow<'static, str>);

impl PositionEncodingKind {
    /// Character offsets count UTF-8 code units.
    pub const UTF8: PositionEncodingKind = PositionEncodingKind::new("utf-8");

    /// Character offsets count UTF-16 code units.
    ///
    /// This is the default and must always be supported
    /// by servers
    pub const UTF16: PositionEncodingKind = PositionEncodingKind::new("utf-16");

    /// Character offsets count UTF-32 code units.
    ///
    /// Implementation note: these are the same as Unicode code points,
    /// so this `PositionEncodingKind` may also be used for an
    /// encoding-agnostic representation of character offsets.
    pub const UTF32: PositionEncodingKind = PositionEncodingKind::new("utf-32");

    pub const fn new(tag: &'static str) -> Self {
        PositionEncodingKind(std::borrow::Cow::Borrowed(tag))
    }

    pub fn as_str(&self) -> &str {
        &self.0
    }
}

impl From<String> for PositionEncodingKind {
    fn from(from: String) -> Self {
        PositionEncodingKind(std::borrow::Cow::from(from))
    }
}

impl From<&'static str> for PositionEncodingKind {
    fn from(from: &'static str) -> Self {
        PositionEncodingKind::new(from)
    }
}

/// Represents a diagnostic, such as a compiler error or warning.
/// Diagnostic objects are only valid in the scope of a resource.
#[derive(Debug, Eq, PartialEq, Clone, Default, Deserialize, Serialize)]
#[serde(rename_all = "camelCase")]
pub struct Diagnostic {
    /// The range at which the message applies.
    pub range: Range,

    /// The diagnostic's severity. Can be omitted. If omitted it is up to the
    /// client to interpret diagnostics as error, warning, info or hint.
    #[serde(skip_serializing_if = "Option::is_none")]
    pub severity: Option<DiagnosticSeverity>,

    /// The diagnostic's code. Can be omitted.
    #[serde(skip_serializing_if = "Option::is_none")]
    pub code: Option<NumberOrString>,

    /// An optional property to describe the error code.
    ///
    /// @since 3.16.0
    #[serde(skip_serializing_if = "Option::is_none")]
    pub code_description: Option<CodeDescription>,

    /// A human-readable string describing the source of this
    /// diagnostic, e.g. 'typescript' or 'super lint'.
    #[serde(skip_serializing_if = "Option::is_none")]
    pub source: Option<String>,

    /// The diagnostic's message.
    pub message: String,

    /// An array of related diagnostic information, e.g. when symbol-names within
    /// a scope collide all definitions can be marked via this property.
    #[serde(skip_serializing_if = "Option::is_none")]
    pub related_information: Option<Vec<DiagnosticRelatedInformation>>,

    /// Additional metadata about the diagnostic.
    #[serde(skip_serializing_if = "Option::is_none")]
    pub tags: Option<Vec<DiagnosticTag>>,

    /// A data entry field that is preserved between a `textDocument/publishDiagnostics`
    /// notification and `textDocument/codeAction` request.
    ///
    /// @since 3.16.0
    #[serde(skip_serializing_if = "Option::is_none")]
    pub data: Option<serde_json::Value>,
}

#[derive(Debug, Eq, PartialEq, Clone, Deserialize, Serialize)]
#[serde(rename_all = "camelCase")]
pub struct CodeDescription {
    pub href: Uri,
}

impl Diagnostic {
    pub fn new(
        range: Range,
        severity: Option<DiagnosticSeverity>,
        code: Option<NumberOrString>,
        source: Option<String>,
        message: String,
        related_information: Option<Vec<DiagnosticRelatedInformation>>,
        tags: Option<Vec<DiagnosticTag>>,
    ) -> Diagnostic {
        Diagnostic {
            range,
            severity,
            code,
            source,
            message,
            related_information,
            tags,
            ..Diagnostic::default()
        }
    }

    pub fn new_simple(range: Range, message: String) -> Diagnostic {
        Self::new(range, None, None, None, message, None, None)
    }

    pub fn new_with_code_number(
        range: Range,
        severity: DiagnosticSeverity,
        code_number: i32,
        source: Option<String>,
        message: String,
    ) -> Diagnostic {
        let code = Some(NumberOrString::Number(code_number));
        Self::new(range, Some(severity), code, source, message, None, None)
    }
}

/// The protocol currently supports the following diagnostic severities:
#[derive(Eq, PartialEq, Ord, PartialOrd, Clone, Copy, Deserialize, Serialize)]
#[serde(transparent)]
pub struct DiagnosticSeverity(i32);
lsp_enum! {
impl DiagnosticSeverity {
    /// Reports an error.
    pub const ERROR: DiagnosticSeverity = DiagnosticSeverity(1);
    /// Reports a warning.
    pub const WARNING: DiagnosticSeverity = DiagnosticSeverity(2);
    /// Reports an information.
    pub const INFORMATION: DiagnosticSeverity = DiagnosticSeverity(3);
    /// Reports a hint.
    pub const HINT: DiagnosticSeverity = DiagnosticSeverity(4);
}
}

/// Represents a related message and source code location for a diagnostic. This
/// should be used to point to code locations that cause or related to a
/// diagnostics, e.g when duplicating a symbol in a scope.
#[derive(Debug, Eq, PartialEq, Clone, Deserialize, Serialize)]
pub struct DiagnosticRelatedInformation {
    /// The location of this related diagnostic information.
    pub location: Location,

    /// The message of this related diagnostic information.
    pub message: String,
}

/// The diagnostic tags.
#[derive(Eq, PartialEq, Clone, Deserialize, Serialize)]
#[serde(transparent)]
pub struct DiagnosticTag(i32);
lsp_enum! {
impl DiagnosticTag {
    /// Unused or unnecessary code.
    /// Clients are allowed to render diagnostics with this tag faded out instead of having
    /// an error squiggle.
    pub const UNNECESSARY: DiagnosticTag = DiagnosticTag(1);

    /// Deprecated or obsolete code.
    /// Clients are allowed to rendered diagnostics with this tag strike through.
    pub const DEPRECATED: DiagnosticTag = DiagnosticTag(2);
}
}

/// Represents a reference to a command. Provides a title which will be used to represent a command in the UI.
/// Commands are identified by a string identifier. The recommended way to handle commands is to implement
/// their execution on the server side if the client and server provides the corresponding capabilities.
/// Alternatively the tool extension code could handle the command.
/// The protocol currently doesn’t specify a set of well-known commands.
#[derive(Debug, PartialEq, Clone, Default, Deserialize, Serialize)]
pub struct Command {
    /// Title of the command, like `save`.
    pub title: String,
    /// The identifier of the actual command handler.
    pub command: String,
    /// Arguments that the command handler should be
    /// invoked with.
    #[serde(skip_serializing_if = "Option::is_none")]
    pub arguments: Option<Vec<Value>>,
}

impl Command {
    pub fn new(title: String, command: String, arguments: Option<Vec<Value>>) -> Command {
        Command {
            title,
            command,
            arguments,
        }
    }
}

/// A textual edit applicable to a text document.
///
/// If n `TextEdit`s are applied to a text document all text edits describe changes to the initial document version.
/// Execution wise text edits should applied from the bottom to the top of the text document. Overlapping text edits
/// are not supported.
#[derive(Debug, Eq, PartialEq, Clone, Default, Deserialize, Serialize)]
#[serde(rename_all = "camelCase")]
pub struct TextEdit {
    /// The range of the text document to be manipulated. To insert
    /// text into a document create a range where start === end.
    pub range: Range,
    /// The string to be inserted. For delete operations use an
    /// empty string.
    pub new_text: String,
}

impl TextEdit {
    pub fn new(range: Range, new_text: String) -> TextEdit {
        TextEdit { range, new_text }
    }
}

/// An identifier referring to a change annotation managed by a workspace
/// edit.
///
/// @since 3.16.0
pub type ChangeAnnotationIdentifier = String;

/// A special text edit with an additional change annotation.
///
/// @since 3.16.0
#[derive(Debug, Eq, PartialEq, Clone, Deserialize, Serialize)]
#[serde(rename_all = "camelCase")]
pub struct AnnotatedTextEdit {
    #[serde(flatten)]
    pub text_edit: TextEdit,

    /// The actual annotation
    pub annotation_id: ChangeAnnotationIdentifier,
}

/// Describes textual changes on a single text document. The text document is referred to as a
/// `OptionalVersionedTextDocumentIdentifier` to allow clients to check the text document version before an
/// edit is applied. A `TextDocumentEdit` describes all changes on a version Si and after they are
/// applied move the document to version Si+1. So the creator of a `TextDocumentEdit` doesn't need to
/// sort the array or do any kind of ordering. However the edits must be non overlapping.
#[derive(Debug, Eq, PartialEq, Clone, Deserialize, Serialize)]
#[serde(rename_all = "camelCase")]
pub struct TextDocumentEdit {
    /// The text document to change.
    pub text_document: OptionalVersionedTextDocumentIdentifier,

    /// The edits to be applied.
    ///
    /// @since 3.16.0 - support for AnnotatedTextEdit. This is guarded by the
    /// client capability `workspace.workspaceEdit.changeAnnotationSupport`
    pub edits: Vec<OneOf<TextEdit, AnnotatedTextEdit>>,
}

/// Additional information that describes document changes.
///
/// @since 3.16.0
#[derive(Debug, Eq, PartialEq, Clone, Deserialize, Serialize)]
#[serde(rename_all = "camelCase")]
pub struct ChangeAnnotation {
    /// A human-readable string describing the actual change. The string
    /// is rendered prominent in the user interface.
    pub label: String,

    /// A flag which indicates that user confirmation is needed
    /// before applying the change.
    #[serde(skip_serializing_if = "Option::is_none")]
    pub needs_confirmation: Option<bool>,

    /// A human-readable string which is rendered less prominent in
    /// the user interface.
    #[serde(skip_serializing_if = "Option::is_none")]
    pub description: Option<String>,
}

#[derive(Debug, Eq, PartialEq, Clone, Default, Deserialize, Serialize)]
#[serde(rename_all = "camelCase")]
pub struct ChangeAnnotationWorkspaceEditClientCapabilities {
    /// Whether the client groups edits with equal labels into tree nodes,
    /// for instance all edits labelled with "Changes in Strings" would
    /// be a tree node.
    #[serde(skip_serializing_if = "Option::is_none")]
    pub groups_on_label: Option<bool>,
}

/// Options to create a file.
#[derive(Debug, Eq, PartialEq, Clone, Deserialize, Serialize)]
#[serde(rename_all = "camelCase")]
pub struct CreateFileOptions {
    /// Overwrite existing file. Overwrite wins over `ignoreIfExists`
    #[serde(skip_serializing_if = "Option::is_none")]
    pub overwrite: Option<bool>,
    /// Ignore if exists.
    #[serde(skip_serializing_if = "Option::is_none")]
    pub ignore_if_exists: Option<bool>,
}

/// Create file operation
#[derive(Debug, Eq, PartialEq, Clone, Deserialize, Serialize)]
#[serde(rename_all = "camelCase")]
pub struct CreateFile {
    /// The resource to create.
    pub uri: Uri,
    /// Additional options
    #[serde(skip_serializing_if = "Option::is_none")]
    pub options: Option<CreateFileOptions>,

    /// An optional annotation identifier describing the operation.
    ///
    /// @since 3.16.0
    #[serde(skip_serializing_if = "Option::is_none")]
    pub annotation_id: Option<ChangeAnnotationIdentifier>,
}

/// Rename file options
#[derive(Debug, Eq, PartialEq, Clone, Deserialize, Serialize)]
#[serde(rename_all = "camelCase")]
pub struct RenameFileOptions {
    /// Overwrite target if existing. Overwrite wins over `ignoreIfExists`
    #[serde(skip_serializing_if = "Option::is_none")]
    pub overwrite: Option<bool>,
    /// Ignores if target exists.
    #[serde(skip_serializing_if = "Option::is_none")]
    pub ignore_if_exists: Option<bool>,
}

/// Rename file operation
#[derive(Debug, Eq, PartialEq, Clone, Deserialize, Serialize)]
#[serde(rename_all = "camelCase")]
pub struct RenameFile {
    /// The old (existing) location.
    pub old_uri: Uri,
    /// The new location.
    pub new_uri: Uri,
    /// Rename options.
    #[serde(skip_serializing_if = "Option::is_none")]
    pub options: Option<RenameFileOptions>,

    /// An optional annotation identifier describing the operation.
    ///
    /// @since 3.16.0
    #[serde(skip_serializing_if = "Option::is_none")]
    pub annotation_id: Option<ChangeAnnotationIdentifier>,
}

/// Delete file options
#[derive(Debug, Eq, PartialEq, Clone, Deserialize, Serialize)]
#[serde(rename_all = "camelCase")]
pub struct DeleteFileOptions {
    /// Delete the content recursively if a folder is denoted.
    #[serde(skip_serializing_if = "Option::is_none")]
    pub recursive: Option<bool>,
    /// Ignore the operation if the file doesn't exist.
    #[serde(skip_serializing_if = "Option::is_none")]
    pub ignore_if_not_exists: Option<bool>,

    /// An optional annotation identifier describing the operation.
    ///
    /// @since 3.16.0
    #[serde(skip_serializing_if = "Option::is_none")]
    pub annotation_id: Option<ChangeAnnotationIdentifier>,
}

/// Delete file operation
#[derive(Debug, Eq, PartialEq, Clone, Deserialize, Serialize)]
#[serde(rename_all = "camelCase")]
pub struct DeleteFile {
    /// The file to delete.
    pub uri: Uri,
    /// Delete options.
    #[serde(skip_serializing_if = "Option::is_none")]
    pub options: Option<DeleteFileOptions>,
}

/// A workspace edit represents changes to many resources managed in the workspace.
/// The edit should either provide `changes` or `documentChanges`.
/// If the client can handle versioned document edits and if `documentChanges` are present,
/// the latter are preferred over `changes`.
#[derive(Debug, Eq, PartialEq, Clone, Default, Deserialize, Serialize)]
#[serde(rename_all = "camelCase")]
pub struct WorkspaceEdit {
    /// Holds changes to existing resources.
    #[serde(skip_serializing_if = "Option::is_none")]
    #[serde(default)]
    pub changes: Option<HashMap<Uri, Vec<TextEdit>>>, //    changes?: { [uri: string]: TextEdit[]; };

    /// Depending on the client capability `workspace.workspaceEdit.resourceOperations` document changes
    /// are either an array of `TextDocumentEdit`s to express changes to n different text documents
    /// where each text document edit addresses a specific version of a text document. Or it can contain
    /// above `TextDocumentEdit`s mixed with create, rename and delete file / folder operations.
    ///
    /// Whether a client supports versioned document edits is expressed via
    /// `workspace.workspaceEdit.documentChanges` client capability.
    ///
    /// If a client neither supports `documentChanges` nor `workspace.workspaceEdit.resourceOperations` then
    /// only plain `TextEdit`s using the `changes` property are supported.
    #[serde(skip_serializing_if = "Option::is_none")]
    pub document_changes: Option<DocumentChanges>,

    /// A map of change annotations that can be referenced in
    /// `AnnotatedTextEdit`s or create, rename and delete file / folder
    /// operations.
    ///
    /// Whether clients honor this property depends on the client capability
    /// `workspace.changeAnnotationSupport`.
    ///
    /// @since 3.16.0
    #[serde(skip_serializing_if = "Option::is_none")]
    pub change_annotations: Option<HashMap<ChangeAnnotationIdentifier, ChangeAnnotation>>,
}

#[derive(Debug, Eq, PartialEq, Clone, Deserialize, Serialize)]
#[serde(untagged)]
pub enum DocumentChanges {
    Edits(Vec<TextDocumentEdit>),
    Operations(Vec<DocumentChangeOperation>),
}

// TODO: Once https://github.com/serde-rs/serde/issues/912 is solved
// we can remove ResourceOp and switch to the following implementation
// of DocumentChangeOperation:
//
// #[derive(Debug, Eq, PartialEq, Clone, Deserialize, Serialize)]
// #[serde(tag = "kind", rename_all="lowercase" )]
// pub enum DocumentChangeOperation {
//     Create(CreateFile),
//     Rename(RenameFile),
//     Delete(DeleteFile),
//
//     #[serde(other)]
//     Edit(TextDocumentEdit),
// }

#[derive(Debug, Eq, PartialEq, Clone, Deserialize, Serialize)]
#[serde(untagged, rename_all = "lowercase")]
pub enum DocumentChangeOperation {
    Op(ResourceOp),
    Edit(TextDocumentEdit),
}

#[derive(Debug, Eq, PartialEq, Clone, Deserialize, Serialize)]
#[serde(tag = "kind", rename_all = "lowercase")]
pub enum ResourceOp {
    Create(CreateFile),
    Rename(RenameFile),
    Delete(DeleteFile),
}

pub type DidChangeConfigurationClientCapabilities = DynamicRegistrationClientCapabilities;

#[derive(Debug, Default, Eq, PartialEq, Clone, Deserialize, Serialize)]
#[serde(rename_all = "camelCase")]
pub struct ConfigurationParams {
    pub items: Vec<ConfigurationItem>,
}

#[derive(Debug, Default, Eq, PartialEq, Clone, Deserialize, Serialize)]
#[serde(rename_all = "camelCase")]
pub struct ConfigurationItem {
    /// The scope to get the configuration section for.
    #[serde(skip_serializing_if = "Option::is_none")]
    pub scope_uri: Option<Uri>,

    ///The configuration section asked for.
    #[serde(skip_serializing_if = "Option::is_none")]
    pub section: Option<String>,
}

impl WorkspaceEdit {
    pub fn new(changes: HashMap<Uri, Vec<TextEdit>>) -> WorkspaceEdit {
        WorkspaceEdit {
            changes: Some(changes),
            document_changes: None,
            ..Default::default()
        }
    }
}

/// Text documents are identified using a URI. On the protocol level, URIs are passed as strings.
#[derive(Debug, Eq, PartialEq, Clone, Deserialize, Serialize)]
pub struct TextDocumentIdentifier {
    // !!!!!! Note:
    // In the spec VersionedTextDocumentIdentifier extends TextDocumentIdentifier
    // This modelled by "mixing-in" TextDocumentIdentifier in VersionedTextDocumentIdentifier,
    // so any changes to this type must be effected in the sub-type as well.
    /// The text document's URI.
    pub uri: Uri,
}

impl TextDocumentIdentifier {
    pub fn new(uri: Uri) -> TextDocumentIdentifier {
        TextDocumentIdentifier { uri }
    }
}

/// An item to transfer a text document from the client to the server.
#[derive(Debug, Eq, PartialEq, Clone, Deserialize, Serialize)]
#[serde(rename_all = "camelCase")]
pub struct TextDocumentItem {
    /// The text document's URI.
    pub uri: Uri,

    /// The text document's language identifier.
    pub language_id: String,

    /// The version number of this document (it will strictly increase after each
    /// change, including undo/redo).
    pub version: i32,

    /// The content of the opened text document.
    pub text: String,
}

impl TextDocumentItem {
    pub fn new(uri: Uri, language_id: String, version: i32, text: String) -> TextDocumentItem {
        TextDocumentItem {
            uri,
            language_id,
            version,
            text,
        }
    }
}

/// An identifier to denote a specific version of a text document. This information usually flows from the client to the server.
#[derive(Debug, Eq, PartialEq, Clone, Deserialize, Serialize)]
pub struct VersionedTextDocumentIdentifier {
    // This field was "mixed-in" from TextDocumentIdentifier
    /// The text document's URI.
    pub uri: Uri,

    /// The version number of this document.
    ///
    /// The version number of a document will increase after each change,
    /// including undo/redo. The number doesn't need to be consecutive.
    pub version: i32,
}

impl VersionedTextDocumentIdentifier {
    pub fn new(uri: Uri, version: i32) -> VersionedTextDocumentIdentifier {
        VersionedTextDocumentIdentifier { uri, version }
    }
}

/// An identifier which optionally denotes a specific version of a text document. This information usually flows from the server to the client
#[derive(Debug, Eq, PartialEq, Clone, Deserialize, Serialize)]
pub struct OptionalVersionedTextDocumentIdentifier {
    // This field was "mixed-in" from TextDocumentIdentifier
    /// The text document's URI.
    pub uri: Uri,

    /// The version number of this document. If an optional versioned text document
    /// identifier is sent from the server to the client and the file is not
    /// open in the editor (the server has not received an open notification
    /// before) the server can send `null` to indicate that the version is
    /// known and the content on disk is the master (as specified with document
    /// content ownership).
    ///
    /// The version number of a document will increase after each change,
    /// including undo/redo. The number doesn't need to be consecutive.
    pub version: Option<i32>,
}

impl OptionalVersionedTextDocumentIdentifier {
    pub fn new(uri: Uri, version: i32) -> OptionalVersionedTextDocumentIdentifier {
        OptionalVersionedTextDocumentIdentifier {
            uri,
            version: Some(version),
        }
    }
}

/// A parameter literal used in requests to pass a text document and a position inside that document.
#[derive(Debug, Eq, PartialEq, Clone, Deserialize, Serialize)]
#[serde(rename_all = "camelCase")]
pub struct TextDocumentPositionParams {
    // !!!!!! Note:
    // In the spec ReferenceParams extends TextDocumentPositionParams
    // This modelled by "mixing-in" TextDocumentPositionParams in ReferenceParams,
    // so any changes to this type must be effected in sub-type as well.
    /// The text document.
    pub text_document: TextDocumentIdentifier,

    /// The position inside the text document.
    pub position: Position,
}

impl TextDocumentPositionParams {
    pub fn new(
        text_document: TextDocumentIdentifier,
        position: Position,
    ) -> TextDocumentPositionParams {
        TextDocumentPositionParams {
            text_document,
            position,
        }
    }
}

/// A document filter denotes a document through properties like language, schema or pattern.
/// Examples are a filter that applies to TypeScript files on disk or a filter the applies to JSON
/// files with name package.json:
///
/// { language: 'typescript', scheme: 'file' }
/// { language: 'json', pattern: '**/package.json' }
#[derive(Debug, Eq, PartialEq, Clone, Deserialize, Serialize)]
pub struct DocumentFilter {
    /// A language id, like `typescript`.
    #[serde(skip_serializing_if = "Option::is_none")]
    pub language: Option<String>,

    /// A Uri [scheme](#Uri.scheme), like `file` or `untitled`.
    #[serde(skip_serializing_if = "Option::is_none")]
    pub scheme: Option<String>,

    /// A glob pattern, like `*.{ts,js}`.
    #[serde(skip_serializing_if = "Option::is_none")]
    pub pattern: Option<String>,
}

/// A document selector is the combination of one or many document filters.
pub type DocumentSelector = Vec<DocumentFilter>;

// ========================= Actual Protocol =========================

#[derive(Debug, PartialEq, Clone, Deserialize, Serialize, Default)]
#[serde(rename_all = "camelCase")]
pub struct InitializeParams {
    /// The process Id of the parent process that started
    /// the server. Is null if the process has not been started by another process.
    /// If the parent process is not alive then the server should exit (see exit notification) its process.
    pub process_id: Option<u32>,

    /// The rootPath of the workspace. Is null
    /// if no folder is open.
    #[serde(skip_serializing_if = "Option::is_none")]
    #[deprecated(note = "Use `root_uri` instead when possible")]
    pub root_path: Option<String>,

    /// The rootUri of the workspace. Is null if no
    /// folder is open. If both `rootPath` and `rootUri` are set
    /// `rootUri` wins.
    #[serde(default)]
<<<<<<< HEAD
    pub root_uri: Option<Uri>,
=======
    #[deprecated(note = "Use `workspace_folders` instead when possible")]
    pub root_uri: Option<Url>,
>>>>>>> 3e6daee7

    /// User provided initialization options.
    #[serde(skip_serializing_if = "Option::is_none")]
    pub initialization_options: Option<Value>,

    /// The capabilities provided by the client (editor or tool)
    pub capabilities: ClientCapabilities,

    /// The initial trace setting. If omitted trace is disabled ('off').
    #[serde(default)]
    #[serde(skip_serializing_if = "Option::is_none")]
    pub trace: Option<TraceValue>,

    /// The workspace folders configured in the client when the server starts.
    /// This property is only available if the client supports workspace folders.
    /// It can be `null` if the client supports workspace folders but none are
    /// configured.
    #[serde(skip_serializing_if = "Option::is_none")]
    pub workspace_folders: Option<Vec<WorkspaceFolder>>,

    /// Information about the client.
    #[serde(skip_serializing_if = "Option::is_none")]
    pub client_info: Option<ClientInfo>,

    /// The locale the client is currently showing the user interface
    /// in. This must not necessarily be the locale of the operating
    /// system.
    ///
    /// Uses IETF language tags as the value's syntax
    /// (See <https://en.wikipedia.org/wiki/IETF_language_tag>)
    ///
    /// @since 3.16.0
    #[serde(skip_serializing_if = "Option::is_none")]
    pub locale: Option<String>,

    /// The LSP server may report about initialization progress to the client
    /// by using the following work done token if it was passed by the client.
    #[serde(flatten)]
    pub work_done_progress_params: WorkDoneProgressParams,
}

#[derive(Debug, PartialEq, Clone, Deserialize, Serialize)]
pub struct ClientInfo {
    /// The name of the client as defined by the client.
    pub name: String,
    /// The client's version as defined by the client.
    #[serde(skip_serializing_if = "Option::is_none")]
    pub version: Option<String>,
}

#[derive(Debug, PartialEq, Clone, Copy, Deserialize, Serialize)]
pub struct InitializedParams {}

#[derive(Debug, Eq, PartialEq, Clone, Deserialize, Serialize)]
pub struct GenericRegistrationOptions {
    #[serde(flatten)]
    pub text_document_registration_options: TextDocumentRegistrationOptions,

    #[serde(flatten)]
    pub options: GenericOptions,

    #[serde(flatten)]
    pub static_registration_options: StaticRegistrationOptions,
}

#[derive(Debug, Eq, PartialEq, Clone, Deserialize, Serialize)]
pub struct GenericOptions {
    #[serde(flatten)]
    pub work_done_progress_options: WorkDoneProgressOptions,
}

#[derive(Debug, Eq, PartialEq, Clone, Deserialize, Serialize)]
pub struct GenericParams {
    #[serde(flatten)]
    pub text_document_position_params: TextDocumentPositionParams,

    #[serde(flatten)]
    pub work_done_progress_params: WorkDoneProgressParams,

    #[serde(flatten)]
    pub partial_result_params: PartialResultParams,
}

#[derive(Debug, Eq, PartialEq, Clone, Copy, Default, Deserialize, Serialize)]
#[serde(rename_all = "camelCase")]
pub struct DynamicRegistrationClientCapabilities {
    /// This capability supports dynamic registration.
    #[serde(skip_serializing_if = "Option::is_none")]
    pub dynamic_registration: Option<bool>,
}

#[derive(Debug, Eq, PartialEq, Clone, Copy, Default, Deserialize, Serialize)]
#[serde(rename_all = "camelCase")]
pub struct GotoCapability {
    #[serde(skip_serializing_if = "Option::is_none")]
    pub dynamic_registration: Option<bool>,

    /// The client supports additional metadata in the form of definition links.
    #[serde(skip_serializing_if = "Option::is_none")]
    pub link_support: Option<bool>,
}

#[derive(Debug, Eq, PartialEq, Clone, Default, Deserialize, Serialize)]
#[serde(rename_all = "camelCase")]
pub struct WorkspaceEditClientCapabilities {
    /// The client supports versioned document changes in `WorkspaceEdit`s
    #[serde(skip_serializing_if = "Option::is_none")]
    pub document_changes: Option<bool>,

    /// The resource operations the client supports. Clients should at least
    /// support 'create', 'rename' and 'delete' files and folders.
    #[serde(skip_serializing_if = "Option::is_none")]
    pub resource_operations: Option<Vec<ResourceOperationKind>>,

    /// The failure handling strategy of a client if applying the workspace edit fails.
    #[serde(skip_serializing_if = "Option::is_none")]
    pub failure_handling: Option<FailureHandlingKind>,

    /// Whether the client normalizes line endings to the client specific
    /// setting.
    /// If set to `true` the client will normalize line ending characters
    /// in a workspace edit to the client specific new line character(s).
    ///
    /// @since 3.16.0
    #[serde(skip_serializing_if = "Option::is_none")]
    pub normalizes_line_endings: Option<bool>,

    /// Whether the client in general supports change annotations on text edits,
    /// create file, rename file and delete file changes.
    ///
    /// @since 3.16.0
    #[serde(skip_serializing_if = "Option::is_none")]
    pub change_annotation_support: Option<ChangeAnnotationWorkspaceEditClientCapabilities>,
}

#[derive(Debug, Eq, PartialEq, Deserialize, Serialize, Copy, Clone)]
#[serde(rename_all = "lowercase")]
pub enum ResourceOperationKind {
    Create,
    Rename,
    Delete,
}

#[derive(Debug, Eq, PartialEq, Deserialize, Serialize, Copy, Clone)]
#[serde(rename_all = "camelCase")]
pub enum FailureHandlingKind {
    Abort,
    Transactional,
    TextOnlyTransactional,
    Undo,
}

/// A symbol kind.
#[derive(Eq, PartialEq, Copy, Clone, Serialize, Deserialize)]
#[serde(transparent)]
pub struct SymbolKind(i32);
lsp_enum! {
impl SymbolKind {
    pub const FILE: SymbolKind = SymbolKind(1);
    pub const MODULE: SymbolKind = SymbolKind(2);
    pub const NAMESPACE: SymbolKind = SymbolKind(3);
    pub const PACKAGE: SymbolKind = SymbolKind(4);
    pub const CLASS: SymbolKind = SymbolKind(5);
    pub const METHOD: SymbolKind = SymbolKind(6);
    pub const PROPERTY: SymbolKind = SymbolKind(7);
    pub const FIELD: SymbolKind = SymbolKind(8);
    pub const CONSTRUCTOR: SymbolKind = SymbolKind(9);
    pub const ENUM: SymbolKind = SymbolKind(10);
    pub const INTERFACE: SymbolKind = SymbolKind(11);
    pub const FUNCTION: SymbolKind = SymbolKind(12);
    pub const VARIABLE: SymbolKind = SymbolKind(13);
    pub const CONSTANT: SymbolKind = SymbolKind(14);
    pub const STRING: SymbolKind = SymbolKind(15);
    pub const NUMBER: SymbolKind = SymbolKind(16);
    pub const BOOLEAN: SymbolKind = SymbolKind(17);
    pub const ARRAY: SymbolKind = SymbolKind(18);
    pub const OBJECT: SymbolKind = SymbolKind(19);
    pub const KEY: SymbolKind = SymbolKind(20);
    pub const NULL: SymbolKind = SymbolKind(21);
    pub const ENUM_MEMBER: SymbolKind = SymbolKind(22);
    pub const STRUCT: SymbolKind = SymbolKind(23);
    pub const EVENT: SymbolKind = SymbolKind(24);
    pub const OPERATOR: SymbolKind = SymbolKind(25);
    pub const TYPE_PARAMETER: SymbolKind = SymbolKind(26);
}
}

/// Specific capabilities for the `SymbolKind` in the `workspace/symbol` request.
#[derive(Debug, Eq, PartialEq, Clone, Default, Deserialize, Serialize)]
#[serde(rename_all = "camelCase")]
pub struct SymbolKindCapability {
    /// The symbol kind values the client supports. When this
    /// property exists the client also guarantees that it will
    /// handle values outside its set gracefully and falls back
    /// to a default value when unknown.
    ///
    /// If this property is not present the client only supports
    /// the symbol kinds from `File` to `Array` as defined in
    /// the initial version of the protocol.
    pub value_set: Option<Vec<SymbolKind>>,
}

/// Workspace specific client capabilities.
#[derive(Debug, Eq, PartialEq, Clone, Default, Deserialize, Serialize)]
#[serde(rename_all = "camelCase")]
pub struct WorkspaceClientCapabilities {
    /// The client supports applying batch edits to the workspace by supporting
    /// the request 'workspace/applyEdit'
    #[serde(skip_serializing_if = "Option::is_none")]
    pub apply_edit: Option<bool>,

    /// Capabilities specific to `WorkspaceEdit`s
    #[serde(skip_serializing_if = "Option::is_none")]
    pub workspace_edit: Option<WorkspaceEditClientCapabilities>,

    /// Capabilities specific to the `workspace/didChangeConfiguration` notification.
    #[serde(skip_serializing_if = "Option::is_none")]
    pub did_change_configuration: Option<DidChangeConfigurationClientCapabilities>,

    /// Capabilities specific to the `workspace/didChangeWatchedFiles` notification.
    #[serde(skip_serializing_if = "Option::is_none")]
    pub did_change_watched_files: Option<DidChangeWatchedFilesClientCapabilities>,

    /// Capabilities specific to the `workspace/symbol` request.
    #[serde(skip_serializing_if = "Option::is_none")]
    pub symbol: Option<WorkspaceSymbolClientCapabilities>,

    /// Capabilities specific to the `workspace/executeCommand` request.
    #[serde(skip_serializing_if = "Option::is_none")]
    pub execute_command: Option<ExecuteCommandClientCapabilities>,

    /// The client has support for workspace folders.
    ///
    /// @since 3.6.0
    #[serde(skip_serializing_if = "Option::is_none")]
    pub workspace_folders: Option<bool>,

    /// The client supports `workspace/configuration` requests.
    ///
    /// @since 3.6.0
    #[serde(skip_serializing_if = "Option::is_none")]
    pub configuration: Option<bool>,

    /// Capabilities specific to the semantic token requests scoped to the workspace.
    ///
    /// @since 3.16.0
    #[serde(skip_serializing_if = "Option::is_none")]
    pub semantic_tokens: Option<SemanticTokensWorkspaceClientCapabilities>,

    /// Capabilities specific to the code lens requests scoped to the workspace.
    ///
    /// @since 3.16.0
    #[serde(skip_serializing_if = "Option::is_none")]
    pub code_lens: Option<CodeLensWorkspaceClientCapabilities>,

    /// The client has support for file requests/notifications.
    ///
    /// @since 3.16.0
    #[serde(skip_serializing_if = "Option::is_none")]
    pub file_operations: Option<WorkspaceFileOperationsClientCapabilities>,

    /// Client workspace capabilities specific to inline values.
    ///
    /// @since 3.17.0
    #[serde(skip_serializing_if = "Option::is_none")]
    pub inline_value: Option<InlineValueWorkspaceClientCapabilities>,

    /// Client workspace capabilities specific to inlay hints.
    ///
    /// @since 3.17.0
    #[serde(skip_serializing_if = "Option::is_none")]
    pub inlay_hint: Option<InlayHintWorkspaceClientCapabilities>,

    /// Client workspace capabilities specific to diagnostics.
    /// since 3.17.0
    #[serde(skip_serializing_if = "Option::is_none")]
    pub diagnostic: Option<DiagnosticWorkspaceClientCapabilities>,
}

#[derive(Debug, Eq, PartialEq, Clone, Default, Deserialize, Serialize)]
#[serde(rename_all = "camelCase")]
pub struct TextDocumentSyncClientCapabilities {
    /// Whether text document synchronization supports dynamic registration.
    #[serde(skip_serializing_if = "Option::is_none")]
    pub dynamic_registration: Option<bool>,

    /// The client supports sending will save notifications.
    #[serde(skip_serializing_if = "Option::is_none")]
    pub will_save: Option<bool>,

    /// The client supports sending a will save request and
    /// waits for a response providing text edits which will
    /// be applied to the document before it is saved.
    #[serde(skip_serializing_if = "Option::is_none")]
    pub will_save_wait_until: Option<bool>,

    /// The client supports did save notifications.
    #[serde(skip_serializing_if = "Option::is_none")]
    pub did_save: Option<bool>,
}

#[derive(Debug, Eq, PartialEq, Clone, Default, Deserialize, Serialize)]
#[serde(rename_all = "camelCase")]
pub struct PublishDiagnosticsClientCapabilities {
    /// Whether the clients accepts diagnostics with related information.
    #[serde(skip_serializing_if = "Option::is_none")]
    pub related_information: Option<bool>,

    /// Client supports the tag property to provide meta data about a diagnostic.
    /// Clients supporting tags have to handle unknown tags gracefully.
    #[serde(
        default,
        skip_serializing_if = "Option::is_none",
        deserialize_with = "TagSupport::deserialize_compat"
    )]
    pub tag_support: Option<TagSupport<DiagnosticTag>>,

    /// Whether the client interprets the version property of the
    /// `textDocument/publishDiagnostics` notification's parameter.
    ///
    /// @since 3.15.0
    #[serde(skip_serializing_if = "Option::is_none")]
    pub version_support: Option<bool>,

    /// Client supports a codeDescription property
    ///
    /// @since 3.16.0
    #[serde(skip_serializing_if = "Option::is_none")]
    pub code_description_support: Option<bool>,

    /// Whether code action supports the `data` property which is
    /// preserved between a `textDocument/publishDiagnostics` and
    /// `textDocument/codeAction` request.
    ///
    /// @since 3.16.0
    #[serde(skip_serializing_if = "Option::is_none")]
    pub data_support: Option<bool>,
}

#[derive(Debug, Eq, PartialEq, Clone, Default, Deserialize, Serialize)]
#[serde(rename_all = "camelCase")]
pub struct TagSupport<T> {
    /// The tags supported by the client.
    pub value_set: Vec<T>,
}

impl<T> TagSupport<T> {
    /// Support for deserializing a boolean tag Support, in case it's present.
    ///
    /// This is currently the case for vscode 1.41.1
    fn deserialize_compat<'de, S>(serializer: S) -> Result<Option<TagSupport<T>>, S::Error>
    where
        S: serde::Deserializer<'de>,
        T: serde::Deserialize<'de>,
    {
        Ok(
            match Option::<Value>::deserialize(serializer).map_err(serde::de::Error::custom)? {
                Some(Value::Bool(false)) => None,
                Some(Value::Bool(true)) => Some(TagSupport { value_set: vec![] }),
                Some(other) => {
                    Some(TagSupport::<T>::deserialize(other).map_err(serde::de::Error::custom)?)
                }
                None => None,
            },
        )
    }
}

/// Text document specific client capabilities.
#[derive(Debug, Eq, PartialEq, Clone, Default, Deserialize, Serialize)]
#[serde(rename_all = "camelCase")]
pub struct TextDocumentClientCapabilities {
    #[serde(skip_serializing_if = "Option::is_none")]
    pub synchronization: Option<TextDocumentSyncClientCapabilities>,
    /// Capabilities specific to the `textDocument/completion`
    #[serde(skip_serializing_if = "Option::is_none")]
    pub completion: Option<CompletionClientCapabilities>,

    /// Capabilities specific to the `textDocument/hover`
    #[serde(skip_serializing_if = "Option::is_none")]
    pub hover: Option<HoverClientCapabilities>,

    /// Capabilities specific to the `textDocument/signatureHelp`
    #[serde(skip_serializing_if = "Option::is_none")]
    pub signature_help: Option<SignatureHelpClientCapabilities>,

    /// Capabilities specific to the `textDocument/references`
    #[serde(skip_serializing_if = "Option::is_none")]
    pub references: Option<ReferenceClientCapabilities>,

    /// Capabilities specific to the `textDocument/documentHighlight`
    #[serde(skip_serializing_if = "Option::is_none")]
    pub document_highlight: Option<DocumentHighlightClientCapabilities>,

    /// Capabilities specific to the `textDocument/documentSymbol`
    #[serde(skip_serializing_if = "Option::is_none")]
    pub document_symbol: Option<DocumentSymbolClientCapabilities>,
    /// Capabilities specific to the `textDocument/formatting`
    #[serde(skip_serializing_if = "Option::is_none")]
    pub formatting: Option<DocumentFormattingClientCapabilities>,

    /// Capabilities specific to the `textDocument/rangeFormatting`
    #[serde(skip_serializing_if = "Option::is_none")]
    pub range_formatting: Option<DocumentRangeFormattingClientCapabilities>,

    /// Capabilities specific to the `textDocument/onTypeFormatting`
    #[serde(skip_serializing_if = "Option::is_none")]
    pub on_type_formatting: Option<DocumentOnTypeFormattingClientCapabilities>,

    /// Capabilities specific to the `textDocument/declaration`
    #[serde(skip_serializing_if = "Option::is_none")]
    pub declaration: Option<GotoCapability>,

    /// Capabilities specific to the `textDocument/definition`
    #[serde(skip_serializing_if = "Option::is_none")]
    pub definition: Option<GotoCapability>,

    /// Capabilities specific to the `textDocument/typeDefinition`
    #[serde(skip_serializing_if = "Option::is_none")]
    pub type_definition: Option<GotoCapability>,

    /// Capabilities specific to the `textDocument/implementation`
    #[serde(skip_serializing_if = "Option::is_none")]
    pub implementation: Option<GotoCapability>,

    /// Capabilities specific to the `textDocument/codeAction`
    #[serde(skip_serializing_if = "Option::is_none")]
    pub code_action: Option<CodeActionClientCapabilities>,

    /// Capabilities specific to the `textDocument/codeLens`
    #[serde(skip_serializing_if = "Option::is_none")]
    pub code_lens: Option<CodeLensClientCapabilities>,

    /// Capabilities specific to the `textDocument/documentLink`
    #[serde(skip_serializing_if = "Option::is_none")]
    pub document_link: Option<DocumentLinkClientCapabilities>,

    /// Capabilities specific to the `textDocument/documentColor` and the
    /// `textDocument/colorPresentation` request.
    #[serde(skip_serializing_if = "Option::is_none")]
    pub color_provider: Option<DocumentColorClientCapabilities>,

    /// Capabilities specific to the `textDocument/rename`
    #[serde(skip_serializing_if = "Option::is_none")]
    pub rename: Option<RenameClientCapabilities>,

    /// Capabilities specific to `textDocument/publishDiagnostics`.
    #[serde(skip_serializing_if = "Option::is_none")]
    pub publish_diagnostics: Option<PublishDiagnosticsClientCapabilities>,

    /// Capabilities specific to `textDocument/foldingRange` requests.
    #[serde(skip_serializing_if = "Option::is_none")]
    pub folding_range: Option<FoldingRangeClientCapabilities>,

    /// Capabilities specific to the `textDocument/selectionRange` request.
    ///
    /// @since 3.15.0
    #[serde(skip_serializing_if = "Option::is_none")]
    pub selection_range: Option<SelectionRangeClientCapabilities>,

    /// Capabilities specific to `textDocument/linkedEditingRange` requests.
    ///
    /// @since 3.16.0
    #[serde(skip_serializing_if = "Option::is_none")]
    pub linked_editing_range: Option<LinkedEditingRangeClientCapabilities>,

    /// Capabilities specific to the various call hierarchy requests.
    ///
    /// @since 3.16.0
    #[serde(skip_serializing_if = "Option::is_none")]
    pub call_hierarchy: Option<CallHierarchyClientCapabilities>,

    /// Capabilities specific to the `textDocument/semanticTokens/*` requests.
    #[serde(skip_serializing_if = "Option::is_none")]
    pub semantic_tokens: Option<SemanticTokensClientCapabilities>,

    /// Capabilities specific to the `textDocument/moniker` request.
    ///
    /// @since 3.16.0
    #[serde(skip_serializing_if = "Option::is_none")]
    pub moniker: Option<MonikerClientCapabilities>,

    /// Capabilities specific to the various type hierarchy requests.
    ///
    /// @since 3.17.0
    #[serde(skip_serializing_if = "Option::is_none")]
    pub type_hierarchy: Option<TypeHierarchyClientCapabilities>,

    /// Capabilities specific to the `textDocument/inlineValue` request.
    ///
    /// @since 3.17.0
    #[serde(skip_serializing_if = "Option::is_none")]
    pub inline_value: Option<InlineValueClientCapabilities>,

    /// Capabilities specific to the `textDocument/inlayHint` request.
    ///
    /// @since 3.17.0
    #[serde(skip_serializing_if = "Option::is_none")]
    pub inlay_hint: Option<InlayHintClientCapabilities>,

    /// Capabilities specific to the diagnostic pull model.
    ///
    /// @since 3.17.0
    #[serde(skip_serializing_if = "Option::is_none")]
    pub diagnostic: Option<DiagnosticClientCapabilities>,

    /// Capabilities specific to the `textDocument/inlineCompletion` request.
    ///
    /// @since 3.18.0
    #[serde(skip_serializing_if = "Option::is_none")]
    #[cfg(feature = "proposed")]
    pub inline_completion: Option<InlineCompletionClientCapabilities>,
}

/// Where ClientCapabilities are currently empty:
#[derive(Debug, PartialEq, Clone, Default, Deserialize, Serialize)]
#[serde(rename_all = "camelCase")]
pub struct ClientCapabilities {
    /// Workspace specific client capabilities.
    #[serde(skip_serializing_if = "Option::is_none")]
    pub workspace: Option<WorkspaceClientCapabilities>,

    /// Text document specific client capabilities.
    #[serde(skip_serializing_if = "Option::is_none")]
    pub text_document: Option<TextDocumentClientCapabilities>,

    /// Capabilities specific to the notebook document support.
    ///
    /// @since 3.17.0
    #[serde(skip_serializing_if = "Option::is_none")]
    pub notebook_document: Option<NotebookDocumentClientCapabilities>,

    /// Window specific client capabilities.
    #[serde(skip_serializing_if = "Option::is_none")]
    pub window: Option<WindowClientCapabilities>,

    /// General client capabilities.
    #[serde(skip_serializing_if = "Option::is_none")]
    pub general: Option<GeneralClientCapabilities>,

    /// Unofficial UT8-offsets extension.
    ///
    /// See https://clangd.llvm.org/extensions.html#utf-8-offsets.
    #[serde(skip_serializing_if = "Option::is_none")]
    #[cfg(feature = "proposed")]
    pub offset_encoding: Option<Vec<String>>,

    /// Experimental client capabilities.
    #[serde(skip_serializing_if = "Option::is_none")]
    pub experimental: Option<Value>,
}

#[derive(Debug, PartialEq, Clone, Default, Deserialize, Serialize)]
#[serde(rename_all = "camelCase")]
pub struct GeneralClientCapabilities {
    /// Client capabilities specific to regular expressions.
    ///
    /// @since 3.16.0
    #[serde(skip_serializing_if = "Option::is_none")]
    pub regular_expressions: Option<RegularExpressionsClientCapabilities>,

    /// Client capabilities specific to the client's markdown parser.
    ///
    /// @since 3.16.0
    #[serde(skip_serializing_if = "Option::is_none")]
    pub markdown: Option<MarkdownClientCapabilities>,

    /// Client capability that signals how the client handles stale requests (e.g. a request for
    /// which the client will not process the response anymore since the information is outdated).
    ///
    /// @since 3.17.0
    #[serde(skip_serializing_if = "Option::is_none")]
    pub stale_request_support: Option<StaleRequestSupportClientCapabilities>,

    /// The position encodings supported by the client. Client and server
    /// have to agree on the same position encoding to ensure that offsets
    /// (e.g. character position in a line) are interpreted the same on both
    /// side.
    ///
    /// To keep the protocol backwards compatible the following applies: if
    /// the value 'utf-16' is missing from the array of position encodings
    /// servers can assume that the client supports UTF-16. UTF-16 is
    /// therefore a mandatory encoding.
    ///
    /// If omitted it defaults to ['utf-16'].
    ///
    /// Implementation considerations: since the conversion from one encoding
    /// into another requires the content of the file / line the conversion
    /// is best done where the file is read which is usually on the server
    /// side.
    ///
    /// @since 3.17.0
    #[serde(skip_serializing_if = "Option::is_none")]
    pub position_encodings: Option<Vec<PositionEncodingKind>>,
}

/// Client capability that signals how the client
/// handles stale requests (e.g. a request
/// for which the client will not process the response
/// anymore since the information is outdated).
///
/// @since 3.17.0
#[derive(Debug, PartialEq, Clone, Default, Deserialize, Serialize)]
#[serde(rename_all = "camelCase")]
pub struct StaleRequestSupportClientCapabilities {
    /// The client will actively cancel the request.
    pub cancel: bool,

    /// The list of requests for which the client
    /// will retry the request if it receives a
    /// response with error code `ContentModified``
    pub retry_on_content_modified: Vec<String>,
}

#[derive(Debug, PartialEq, Clone, Default, Deserialize, Serialize)]
#[serde(rename_all = "camelCase")]
pub struct RegularExpressionsClientCapabilities {
    /// The engine's name.
    pub engine: String,

    /// The engine's version
    #[serde(skip_serializing_if = "Option::is_none")]
    pub version: Option<String>,
}

#[derive(Debug, PartialEq, Clone, Default, Deserialize, Serialize)]
#[serde(rename_all = "camelCase")]
pub struct MarkdownClientCapabilities {
    /// The name of the parser.
    pub parser: String,

    /// The version of the parser.
    #[serde(skip_serializing_if = "Option::is_none")]
    pub version: Option<String>,

    /// A list of HTML tags that the client allows / supports in
    /// Markdown.
    ///
    /// @since 3.17.0
    #[serde(skip_serializing_if = "Option::is_none")]
    pub allowed_tags: Option<Vec<String>>,
}

#[derive(Debug, PartialEq, Clone, Default, Deserialize, Serialize)]
#[serde(rename_all = "camelCase")]
pub struct InitializeResult {
    /// The capabilities the language server provides.
    pub capabilities: ServerCapabilities,

    /// Information about the server.
    #[serde(skip_serializing_if = "Option::is_none")]
    pub server_info: Option<ServerInfo>,

    /// Unofficial UT8-offsets extension.
    ///
    /// See https://clangd.llvm.org/extensions.html#utf-8-offsets.
    #[serde(skip_serializing_if = "Option::is_none")]
    #[cfg(feature = "proposed")]
    pub offset_encoding: Option<String>,
}

#[derive(Debug, Eq, PartialEq, Clone, Default, Deserialize, Serialize)]
pub struct ServerInfo {
    /// The name of the server as defined by the server.
    pub name: String,
    /// The servers's version as defined by the server.
    #[serde(skip_serializing_if = "Option::is_none")]
    pub version: Option<String>,
}

#[derive(Debug, Eq, PartialEq, Clone, Default, Deserialize, Serialize)]
pub struct InitializeError {
    /// Indicates whether the client execute the following retry logic:
    ///
    /// - (1) show the message provided by the ResponseError to the user
    /// - (2) user selects retry or cancel
    /// - (3) if user selected retry the initialize method is sent again.
    pub retry: bool,
}

// The server can signal the following capabilities:

/// Defines how the host (editor) should sync document changes to the language server.
#[derive(Eq, PartialEq, Clone, Copy, Deserialize, Serialize)]
#[serde(transparent)]
pub struct TextDocumentSyncKind(i32);
lsp_enum! {
impl TextDocumentSyncKind {
    /// Documents should not be synced at all.
    pub const NONE: TextDocumentSyncKind = TextDocumentSyncKind(0);

    /// Documents are synced by always sending the full content of the document.
    pub const FULL: TextDocumentSyncKind = TextDocumentSyncKind(1);

    /// Documents are synced by sending the full content on open. After that only
    /// incremental updates to the document are sent.
    pub const INCREMENTAL: TextDocumentSyncKind = TextDocumentSyncKind(2);
}
}

pub type ExecuteCommandClientCapabilities = DynamicRegistrationClientCapabilities;

/// Execute command options.
#[derive(Debug, Eq, PartialEq, Clone, Default, Deserialize, Serialize)]
pub struct ExecuteCommandOptions {
    /// The commands to be executed on the server
    pub commands: Vec<String>,

    #[serde(flatten)]
    pub work_done_progress_options: WorkDoneProgressOptions,
}

/// Save options.
#[derive(Debug, Eq, PartialEq, Clone, Default, Deserialize, Serialize)]
#[serde(rename_all = "camelCase")]
pub struct SaveOptions {
    /// The client is supposed to include the content on save.
    #[serde(skip_serializing_if = "Option::is_none")]
    pub include_text: Option<bool>,
}

#[derive(Debug, Eq, PartialEq, Clone, Deserialize, Serialize)]
#[serde(untagged)]
pub enum TextDocumentSyncSaveOptions {
    Supported(bool),
    SaveOptions(SaveOptions),
}

impl From<SaveOptions> for TextDocumentSyncSaveOptions {
    fn from(from: SaveOptions) -> Self {
        Self::SaveOptions(from)
    }
}

impl From<bool> for TextDocumentSyncSaveOptions {
    fn from(from: bool) -> Self {
        Self::Supported(from)
    }
}

#[derive(Debug, Eq, PartialEq, Clone, Default, Deserialize, Serialize)]
#[serde(rename_all = "camelCase")]
pub struct TextDocumentSyncOptions {
    /// Open and close notifications are sent to the server.
    #[serde(skip_serializing_if = "Option::is_none")]
    pub open_close: Option<bool>,

    /// Change notifications are sent to the server. See TextDocumentSyncKind.None, TextDocumentSyncKind.Full
    /// and TextDocumentSyncKindIncremental.
    #[serde(skip_serializing_if = "Option::is_none")]
    pub change: Option<TextDocumentSyncKind>,

    /// Will save notifications are sent to the server.
    #[serde(skip_serializing_if = "Option::is_none")]
    pub will_save: Option<bool>,

    /// Will save wait until requests are sent to the server.
    #[serde(skip_serializing_if = "Option::is_none")]
    pub will_save_wait_until: Option<bool>,

    /// Save notifications are sent to the server.
    #[serde(skip_serializing_if = "Option::is_none")]
    pub save: Option<TextDocumentSyncSaveOptions>,
}

#[derive(Debug, Eq, PartialEq, Ord, PartialOrd, Clone, Deserialize, Serialize)]
#[serde(untagged)]
pub enum OneOf<A, B> {
    Left(A),
    Right(B),
}

#[derive(Debug, Eq, PartialEq, Clone, Deserialize, Serialize)]
#[serde(untagged)]
pub enum TextDocumentSyncCapability {
    Kind(TextDocumentSyncKind),
    Options(TextDocumentSyncOptions),
}

impl From<TextDocumentSyncOptions> for TextDocumentSyncCapability {
    fn from(from: TextDocumentSyncOptions) -> Self {
        Self::Options(from)
    }
}

impl From<TextDocumentSyncKind> for TextDocumentSyncCapability {
    fn from(from: TextDocumentSyncKind) -> Self {
        Self::Kind(from)
    }
}

#[derive(Debug, Eq, PartialEq, Clone, Deserialize, Serialize)]
#[serde(untagged)]
pub enum ImplementationProviderCapability {
    Simple(bool),
    Options(StaticTextDocumentRegistrationOptions),
}

impl From<StaticTextDocumentRegistrationOptions> for ImplementationProviderCapability {
    fn from(from: StaticTextDocumentRegistrationOptions) -> Self {
        Self::Options(from)
    }
}

impl From<bool> for ImplementationProviderCapability {
    fn from(from: bool) -> Self {
        Self::Simple(from)
    }
}

#[derive(Debug, Eq, PartialEq, Clone, Deserialize, Serialize)]
#[serde(untagged)]
pub enum TypeDefinitionProviderCapability {
    Simple(bool),
    Options(StaticTextDocumentRegistrationOptions),
}

impl From<StaticTextDocumentRegistrationOptions> for TypeDefinitionProviderCapability {
    fn from(from: StaticTextDocumentRegistrationOptions) -> Self {
        Self::Options(from)
    }
}

impl From<bool> for TypeDefinitionProviderCapability {
    fn from(from: bool) -> Self {
        Self::Simple(from)
    }
}

#[derive(Debug, PartialEq, Clone, Default, Deserialize, Serialize)]
#[serde(rename_all = "camelCase")]
pub struct ServerCapabilities {
    /// The position encoding the server picked from the encodings offered
    /// by the client via the client capability `general.positionEncodings`.
    ///
    /// If the client didn't provide any position encodings the only valid
    /// value that a server can return is 'utf-16'.
    ///
    /// If omitted it defaults to 'utf-16'.
    ///
    /// @since 3.17.0
    #[serde(skip_serializing_if = "Option::is_none")]
    pub position_encoding: Option<PositionEncodingKind>,

    /// Defines how text documents are synced.
    #[serde(skip_serializing_if = "Option::is_none")]
    pub text_document_sync: Option<TextDocumentSyncCapability>,

    /// Defines how notebook documents are synced.
    ///
    /// @since 3.17.0
    #[serde(skip_serializing_if = "Option::is_none")]
    pub notebook_document_sync:
        Option<OneOf<NotebookDocumentSyncOptions, NotebookDocumentSyncRegistrationOptions>>,

    /// Capabilities specific to `textDocument/selectionRange` requests.
    #[serde(skip_serializing_if = "Option::is_none")]
    pub selection_range_provider: Option<SelectionRangeProviderCapability>,

    /// The server provides hover support.
    #[serde(skip_serializing_if = "Option::is_none")]
    pub hover_provider: Option<HoverProviderCapability>,

    /// The server provides completion support.
    #[serde(skip_serializing_if = "Option::is_none")]
    pub completion_provider: Option<CompletionOptions>,

    /// The server provides signature help support.
    #[serde(skip_serializing_if = "Option::is_none")]
    pub signature_help_provider: Option<SignatureHelpOptions>,

    /// The server provides goto definition support.
    #[serde(skip_serializing_if = "Option::is_none")]
    pub definition_provider: Option<OneOf<bool, DefinitionOptions>>,

    /// The server provides goto type definition support.
    #[serde(skip_serializing_if = "Option::is_none")]
    pub type_definition_provider: Option<TypeDefinitionProviderCapability>,

    /// The server provides goto implementation support.
    #[serde(skip_serializing_if = "Option::is_none")]
    pub implementation_provider: Option<ImplementationProviderCapability>,

    /// The server provides find references support.
    #[serde(skip_serializing_if = "Option::is_none")]
    pub references_provider: Option<OneOf<bool, ReferencesOptions>>,

    /// The server provides document highlight support.
    #[serde(skip_serializing_if = "Option::is_none")]
    pub document_highlight_provider: Option<OneOf<bool, DocumentHighlightOptions>>,

    /// The server provides document symbol support.
    #[serde(skip_serializing_if = "Option::is_none")]
    pub document_symbol_provider: Option<OneOf<bool, DocumentSymbolOptions>>,

    /// The server provides workspace symbol support.
    #[serde(skip_serializing_if = "Option::is_none")]
    pub workspace_symbol_provider: Option<OneOf<bool, WorkspaceSymbolOptions>>,

    /// The server provides code actions.
    #[serde(skip_serializing_if = "Option::is_none")]
    pub code_action_provider: Option<CodeActionProviderCapability>,

    /// The server provides code lens.
    #[serde(skip_serializing_if = "Option::is_none")]
    pub code_lens_provider: Option<CodeLensOptions>,

    /// The server provides document formatting.
    #[serde(skip_serializing_if = "Option::is_none")]
    pub document_formatting_provider: Option<OneOf<bool, DocumentFormattingOptions>>,

    /// The server provides document range formatting.
    #[serde(skip_serializing_if = "Option::is_none")]
    pub document_range_formatting_provider: Option<OneOf<bool, DocumentRangeFormattingOptions>>,

    /// The server provides document formatting on typing.
    #[serde(skip_serializing_if = "Option::is_none")]
    pub document_on_type_formatting_provider: Option<DocumentOnTypeFormattingOptions>,

    /// The server provides rename support.
    #[serde(skip_serializing_if = "Option::is_none")]
    pub rename_provider: Option<OneOf<bool, RenameOptions>>,

    /// The server provides document link support.
    #[serde(skip_serializing_if = "Option::is_none")]
    pub document_link_provider: Option<DocumentLinkOptions>,

    /// The server provides color provider support.
    #[serde(skip_serializing_if = "Option::is_none")]
    pub color_provider: Option<ColorProviderCapability>,

    /// The server provides folding provider support.
    #[serde(skip_serializing_if = "Option::is_none")]
    pub folding_range_provider: Option<FoldingRangeProviderCapability>,

    /// The server provides go to declaration support.
    #[serde(skip_serializing_if = "Option::is_none")]
    pub declaration_provider: Option<DeclarationCapability>,

    /// The server provides execute command support.
    #[serde(skip_serializing_if = "Option::is_none")]
    pub execute_command_provider: Option<ExecuteCommandOptions>,

    /// Workspace specific server capabilities
    #[serde(skip_serializing_if = "Option::is_none")]
    pub workspace: Option<WorkspaceServerCapabilities>,

    /// Call hierarchy provider capabilities.
    #[serde(skip_serializing_if = "Option::is_none")]
    pub call_hierarchy_provider: Option<CallHierarchyServerCapability>,

    /// Semantic tokens server capabilities.
    #[serde(skip_serializing_if = "Option::is_none")]
    pub semantic_tokens_provider: Option<SemanticTokensServerCapabilities>,

    /// Whether server provides moniker support.
    #[serde(skip_serializing_if = "Option::is_none")]
    pub moniker_provider: Option<OneOf<bool, MonikerServerCapabilities>>,

    /// The server provides linked editing range support.
    ///
    /// @since 3.16.0
    #[serde(skip_serializing_if = "Option::is_none")]
    pub linked_editing_range_provider: Option<LinkedEditingRangeServerCapabilities>,

    /// The server provides inline values.
    ///
    /// @since 3.17.0
    #[serde(skip_serializing_if = "Option::is_none")]
    pub inline_value_provider: Option<OneOf<bool, InlineValueServerCapabilities>>,

    /// The server provides inlay hints.
    ///
    /// @since 3.17.0
    #[serde(skip_serializing_if = "Option::is_none")]
    pub inlay_hint_provider: Option<OneOf<bool, InlayHintServerCapabilities>>,

    /// The server has support for pull model diagnostics.
    ///
    /// @since 3.17.0
    #[serde(skip_serializing_if = "Option::is_none")]
    pub diagnostic_provider: Option<DiagnosticServerCapabilities>,

    /// The server provides inline completions.
    ///
    /// @since 3.18.0
    #[serde(skip_serializing_if = "Option::is_none")]
    #[cfg(feature = "proposed")]
    pub inline_completion_provider: Option<OneOf<bool, InlineCompletionOptions>>,

    /// Experimental server capabilities.
    #[serde(skip_serializing_if = "Option::is_none")]
    pub experimental: Option<Value>,
}

#[derive(Debug, Eq, PartialEq, Clone, Default, Deserialize, Serialize)]
#[serde(rename_all = "camelCase")]
pub struct WorkspaceServerCapabilities {
    /// The server supports workspace folder.
    #[serde(skip_serializing_if = "Option::is_none")]
    pub workspace_folders: Option<WorkspaceFoldersServerCapabilities>,

    #[serde(skip_serializing_if = "Option::is_none")]
    pub file_operations: Option<WorkspaceFileOperationsServerCapabilities>,
}

/// General parameters to to register for a capability.
#[derive(Debug, PartialEq, Clone, Deserialize, Serialize)]
#[serde(rename_all = "camelCase")]
pub struct Registration {
    /// The id used to register the request. The id can be used to deregister
    /// the request again.
    pub id: String,

    /// The method / capability to register for.
    pub method: String,

    /// Options necessary for the registration.
    #[serde(skip_serializing_if = "Option::is_none")]
    pub register_options: Option<Value>,
}

#[derive(Debug, PartialEq, Clone, Deserialize, Serialize)]
pub struct RegistrationParams {
    pub registrations: Vec<Registration>,
}

/// Since most of the registration options require to specify a document selector there is a base
/// interface that can be used.
#[derive(Debug, Eq, PartialEq, Clone, Default, Deserialize, Serialize)]
#[serde(rename_all = "camelCase")]
pub struct TextDocumentRegistrationOptions {
    /// A document selector to identify the scope of the registration. If set to null
    /// the document selector provided on the client side will be used.
    pub document_selector: Option<DocumentSelector>,
}

#[derive(Debug, Eq, PartialEq, Clone, Deserialize, Serialize)]
#[serde(untagged)]
pub enum DeclarationCapability {
    Simple(bool),
    RegistrationOptions(DeclarationRegistrationOptions),
    Options(DeclarationOptions),
}

#[derive(Debug, Eq, PartialEq, Clone, Deserialize, Serialize)]
#[serde(rename_all = "camelCase")]
pub struct DeclarationRegistrationOptions {
    #[serde(flatten)]
    pub declaration_options: DeclarationOptions,

    #[serde(flatten)]
    pub text_document_registration_options: TextDocumentRegistrationOptions,

    #[serde(flatten)]
    pub static_registration_options: StaticRegistrationOptions,
}

#[derive(Debug, Eq, PartialEq, Clone, Deserialize, Serialize)]
#[serde(rename_all = "camelCase")]
pub struct DeclarationOptions {
    #[serde(flatten)]
    pub work_done_progress_options: WorkDoneProgressOptions,
}

#[derive(Debug, Eq, PartialEq, Clone, Default, Deserialize, Serialize)]
#[serde(rename_all = "camelCase")]
pub struct StaticRegistrationOptions {
    #[serde(skip_serializing_if = "Option::is_none")]
    pub id: Option<String>,
}

#[derive(Debug, Default, Eq, PartialEq, Clone, Deserialize, Serialize, Copy)]
#[serde(rename_all = "camelCase")]
pub struct WorkDoneProgressOptions {
    #[serde(skip_serializing_if = "Option::is_none")]
    pub work_done_progress: Option<bool>,
}

#[derive(Debug, Eq, PartialEq, Clone, Default, Deserialize, Serialize)]
#[serde(rename_all = "camelCase")]
pub struct DocumentFormattingOptions {
    #[serde(flatten)]
    pub work_done_progress_options: WorkDoneProgressOptions,
}

#[derive(Debug, Eq, PartialEq, Clone, Deserialize, Serialize)]
#[serde(rename_all = "camelCase")]
pub struct DocumentRangeFormattingOptions {
    #[serde(flatten)]
    pub work_done_progress_options: WorkDoneProgressOptions,
}

#[derive(Debug, Eq, PartialEq, Clone, Deserialize, Serialize)]
#[serde(rename_all = "camelCase")]
pub struct DefinitionOptions {
    #[serde(flatten)]
    pub work_done_progress_options: WorkDoneProgressOptions,
}

#[derive(Debug, Eq, PartialEq, Clone, Deserialize, Serialize)]
#[serde(rename_all = "camelCase")]
pub struct DocumentSymbolOptions {
    /// A human-readable string that is shown when multiple outlines trees are
    /// shown for the same document.
    ///
    /// @since 3.16.0
    #[serde(skip_serializing_if = "Option::is_none")]
    pub label: Option<String>,

    #[serde(flatten)]
    pub work_done_progress_options: WorkDoneProgressOptions,
}

#[derive(Debug, Eq, PartialEq, Clone, Deserialize, Serialize)]
#[serde(rename_all = "camelCase")]
pub struct ReferencesOptions {
    #[serde(flatten)]
    pub work_done_progress_options: WorkDoneProgressOptions,
}

#[derive(Debug, Eq, PartialEq, Clone, Deserialize, Serialize)]
#[serde(rename_all = "camelCase")]
pub struct DocumentHighlightOptions {
    #[serde(flatten)]
    pub work_done_progress_options: WorkDoneProgressOptions,
}

#[derive(Debug, Eq, PartialEq, Clone, Deserialize, Serialize)]
#[serde(rename_all = "camelCase")]
pub struct WorkspaceSymbolOptions {
    #[serde(flatten)]
    pub work_done_progress_options: WorkDoneProgressOptions,

    /// The server provides support to resolve additional
    /// information for a workspace symbol.
    ///
    /// @since 3.17.0
    #[serde(skip_serializing_if = "Option::is_none")]
    pub resolve_provider: Option<bool>,
}

#[derive(Debug, Eq, PartialEq, Clone, Deserialize, Serialize)]
#[serde(rename_all = "camelCase")]
pub struct StaticTextDocumentRegistrationOptions {
    /// A document selector to identify the scope of the registration. If set to null
    /// the document selector provided on the client side will be used.
    pub document_selector: Option<DocumentSelector>,

    #[serde(skip_serializing_if = "Option::is_none")]
    pub id: Option<String>,
}

/// General parameters to unregister a capability.
#[derive(Debug, Eq, PartialEq, Clone, Deserialize, Serialize)]
pub struct Unregistration {
    /// The id used to unregister the request or notification. Usually an id
    /// provided during the register request.
    pub id: String,

    /// The method / capability to unregister for.
    pub method: String,
}

#[derive(Debug, Eq, PartialEq, Clone, Deserialize, Serialize)]
pub struct UnregistrationParams {
    pub unregisterations: Vec<Unregistration>,
}

#[derive(Debug, PartialEq, Clone, Deserialize, Serialize)]
pub struct DidChangeConfigurationParams {
    /// The actual changed settings
    pub settings: Value,
}

#[derive(Debug, Eq, PartialEq, Clone, Deserialize, Serialize)]
#[serde(rename_all = "camelCase")]
pub struct DidOpenTextDocumentParams {
    /// The document that was opened.
    pub text_document: TextDocumentItem,
}

#[derive(Debug, Eq, PartialEq, Clone, Deserialize, Serialize)]
#[serde(rename_all = "camelCase")]
pub struct DidChangeTextDocumentParams {
    /// The document that did change. The version number points
    /// to the version after all provided content changes have
    /// been applied.
    pub text_document: VersionedTextDocumentIdentifier,
    /// The actual content changes.
    pub content_changes: Vec<TextDocumentContentChangeEvent>,
}

/// An event describing a change to a text document. If range and rangeLength are omitted
/// the new text is considered to be the full content of the document.
#[derive(Debug, Eq, PartialEq, Clone, Deserialize, Serialize)]
#[serde(rename_all = "camelCase")]
pub struct TextDocumentContentChangeEvent {
    /// The range of the document that changed.
    #[serde(skip_serializing_if = "Option::is_none")]
    pub range: Option<Range>,

    /// The length of the range that got replaced.
    ///
    /// Deprecated: Use range instead
    #[serde(skip_serializing_if = "Option::is_none")]
    pub range_length: Option<u32>,

    /// The new text of the document.
    pub text: String,
}

/// Describe options to be used when registering for text document change events.
///
/// Extends TextDocumentRegistrationOptions
#[derive(Debug, Eq, PartialEq, Clone, Deserialize, Serialize)]
#[serde(rename_all = "camelCase")]
pub struct TextDocumentChangeRegistrationOptions {
    /// A document selector to identify the scope of the registration. If set to null
    /// the document selector provided on the client side will be used.
    pub document_selector: Option<DocumentSelector>,

    /// How documents are synced to the server. See TextDocumentSyncKind.Full
    /// and TextDocumentSyncKindIncremental.
    pub sync_kind: i32,
}

/// The parameters send in a will save text document notification.
#[derive(Debug, Eq, PartialEq, Clone, Deserialize, Serialize)]
#[serde(rename_all = "camelCase")]
pub struct WillSaveTextDocumentParams {
    /// The document that will be saved.
    pub text_document: TextDocumentIdentifier,

    /// The 'TextDocumentSaveReason'.
    pub reason: TextDocumentSaveReason,
}

/// Represents reasons why a text document is saved.
#[derive(Copy, Eq, PartialEq, Clone, Deserialize, Serialize)]
#[serde(transparent)]
pub struct TextDocumentSaveReason(i32);
lsp_enum! {
impl TextDocumentSaveReason {
    /// Manually triggered, e.g. by the user pressing save, by starting debugging,
    /// or by an API call.
    pub const MANUAL: TextDocumentSaveReason = TextDocumentSaveReason(1);

    /// Automatic after a delay.
    pub const AFTER_DELAY: TextDocumentSaveReason = TextDocumentSaveReason(2);

    /// When the editor lost focus.
    pub const FOCUS_OUT: TextDocumentSaveReason = TextDocumentSaveReason(3);
}
}

#[derive(Debug, Eq, PartialEq, Clone, Deserialize, Serialize)]
#[serde(rename_all = "camelCase")]
pub struct DidCloseTextDocumentParams {
    /// The document that was closed.
    pub text_document: TextDocumentIdentifier,
}

#[derive(Debug, Eq, PartialEq, Clone, Deserialize, Serialize)]
#[serde(rename_all = "camelCase")]
pub struct DidSaveTextDocumentParams {
    /// The document that was saved.
    pub text_document: TextDocumentIdentifier,

    /// Optional the content when saved. Depends on the includeText value
    /// when the save notification was requested.
    #[serde(skip_serializing_if = "Option::is_none")]
    pub text: Option<String>,
}

#[derive(Debug, Eq, PartialEq, Clone, Deserialize, Serialize)]
#[serde(rename_all = "camelCase")]
pub struct TextDocumentSaveRegistrationOptions {
    /// The client is supposed to include the content on save.
    #[serde(skip_serializing_if = "Option::is_none")]
    pub include_text: Option<bool>,

    #[serde(flatten)]
    pub text_document_registration_options: TextDocumentRegistrationOptions,
}

#[derive(Debug, Eq, PartialEq, Clone, Copy, Default, Deserialize, Serialize)]
#[serde(rename_all = "camelCase")]
pub struct DidChangeWatchedFilesClientCapabilities {
    /// Did change watched files notification supports dynamic registration.
    /// Please note that the current protocol doesn't support static
    /// configuration for file changes from the server side.
    #[serde(skip_serializing_if = "Option::is_none")]
    pub dynamic_registration: Option<bool>,

    /// Whether the client has support for relative patterns
    /// or not.
    ///
    /// @since 3.17.0
    #[serde(skip_serializing_if = "Option::is_none")]
    pub relative_pattern_support: Option<bool>,
}

#[derive(Debug, Eq, PartialEq, Clone, Deserialize, Serialize)]
pub struct DidChangeWatchedFilesParams {
    /// The actual file events.
    pub changes: Vec<FileEvent>,
}

/// The file event type.
#[derive(Eq, PartialEq, Hash, Copy, Clone, Deserialize, Serialize)]
#[serde(transparent)]
pub struct FileChangeType(i32);
lsp_enum! {
impl FileChangeType {
    /// The file got created.
    pub const CREATED: FileChangeType = FileChangeType(1);

    /// The file got changed.
    pub const CHANGED: FileChangeType = FileChangeType(2);

    /// The file got deleted.
    pub const DELETED: FileChangeType = FileChangeType(3);
}
}

/// An event describing a file change.
#[derive(Debug, Eq, Hash, PartialEq, Clone, Deserialize, Serialize)]
pub struct FileEvent {
    /// The file's URI.
    pub uri: Uri,

    /// The change type.
    #[serde(rename = "type")]
    pub typ: FileChangeType,
}

impl FileEvent {
    pub fn new(uri: Uri, typ: FileChangeType) -> FileEvent {
        FileEvent { uri, typ }
    }
}

/// Describe options to be used when registered for text document change events.
#[derive(Debug, PartialEq, Eq, PartialOrd, Ord, Clone, Deserialize, Serialize)]
pub struct DidChangeWatchedFilesRegistrationOptions {
    /// The watchers to register.
    pub watchers: Vec<FileSystemWatcher>,
}

#[derive(Debug, PartialEq, Eq, PartialOrd, Ord, Clone, Deserialize, Serialize)]
#[serde(rename_all = "camelCase")]
pub struct FileSystemWatcher {
    /// The glob pattern to watch. See {@link GlobPattern glob pattern}
    /// for more detail.
    ///
    /// @since 3.17.0 support for relative patterns.
    pub glob_pattern: GlobPattern,

    /// The kind of events of interest. If omitted it defaults to WatchKind.Create |
    /// WatchKind.Change | WatchKind.Delete which is 7.
    #[serde(skip_serializing_if = "Option::is_none")]
    pub kind: Option<WatchKind>,
}

/// The glob pattern. Either a string pattern or a relative pattern.
///
/// @since 3.17.0
#[derive(Debug, PartialEq, Eq, PartialOrd, Ord, Clone, Deserialize, Serialize)]
#[serde(untagged)]
pub enum GlobPattern {
    String(Pattern),
    Relative(RelativePattern),
}

impl From<Pattern> for GlobPattern {
    #[inline]
    fn from(from: Pattern) -> Self {
        Self::String(from)
    }
}

impl From<RelativePattern> for GlobPattern {
    #[inline]
    fn from(from: RelativePattern) -> Self {
        Self::Relative(from)
    }
}

/// A relative pattern is a helper to construct glob patterns that are matched
/// relatively to a base URI. The common value for a `baseUri` is a workspace
/// folder root, but it can be another absolute URI as well.
///
/// @since 3.17.0
#[derive(Debug, PartialEq, Eq, PartialOrd, Ord, Clone, Deserialize, Serialize)]
#[serde(rename_all = "camelCase")]
pub struct RelativePattern {
    /// A workspace folder or a base URI to which this pattern will be matched
    /// against relatively.
    pub base_uri: OneOf<WorkspaceFolder, Uri>,

    /// The actual glob pattern.
    pub pattern: Pattern,
}

/// The glob pattern to watch relative to the base path. Glob patterns can have
/// the following syntax:
/// - `*` to match one or more characters in a path segment
/// - `?` to match on one character in a path segment
/// - `**` to match any number of path segments, including none
/// - `{}` to group conditions (e.g. `**​/*.{ts,js}` matches all TypeScript
///   and JavaScript files)
/// - `[]` to declare a range of characters to match in a path segment
///   (e.g., `example.[0-9]` to match on `example.0`, `example.1`, …)
/// - `[!...]` to negate a range of characters to match in a path segment
///   (e.g., `example.[!0-9]` to match on `example.a`, `example.b`,
///   but not `example.0`)
///
/// @since 3.17.0
pub type Pattern = String;

bitflags! {
pub struct WatchKind: u8 {
    /// Interested in create events.
    const Create = 1;
    /// Interested in change events
    const Change = 2;
    /// Interested in delete events
    const Delete = 4;
}
}

impl<'de> serde::Deserialize<'de> for WatchKind {
    fn deserialize<D>(deserializer: D) -> Result<Self, D::Error>
    where
        D: serde::Deserializer<'de>,
    {
        let i = u8::deserialize(deserializer)?;
        WatchKind::from_bits(i).ok_or_else(|| {
            D::Error::invalid_value(de::Unexpected::Unsigned(u64::from(i)), &"Unknown flag")
        })
    }
}

impl serde::Serialize for WatchKind {
    fn serialize<S>(&self, serializer: S) -> Result<S::Ok, S::Error>
    where
        S: serde::Serializer,
    {
        serializer.serialize_u8(self.bits())
    }
}

#[derive(Debug, Eq, PartialEq, Clone, Deserialize, Serialize)]
pub struct PublishDiagnosticsParams {
    /// The URI for which diagnostic information is reported.
    pub uri: Uri,

    /// An array of diagnostic information items.
    pub diagnostics: Vec<Diagnostic>,

    /// Optional the version number of the document the diagnostics are published for.
    #[serde(skip_serializing_if = "Option::is_none")]
    pub version: Option<i32>,
}

impl PublishDiagnosticsParams {
    pub fn new(
        uri: Uri,
        diagnostics: Vec<Diagnostic>,
        version: Option<i32>,
    ) -> PublishDiagnosticsParams {
        PublishDiagnosticsParams {
            uri,
            diagnostics,
            version,
        }
    }
}

#[derive(Debug, Eq, PartialEq, Deserialize, Serialize, Clone)]
#[serde(untagged)]
pub enum Documentation {
    String(String),
    MarkupContent(MarkupContent),
}

/// MarkedString can be used to render human readable text. It is either a
/// markdown string or a code-block that provides a language and a code snippet.
/// The language identifier is semantically equal to the optional language
/// identifier in fenced code blocks in GitHub issues.
///
/// The pair of a language and a value is an equivalent to markdown:
///
/// ```${language}
/// ${value}
/// ```
#[derive(Debug, Eq, PartialEq, Clone, Deserialize, Serialize)]
#[serde(untagged)]
pub enum MarkedString {
    String(String),
    LanguageString(LanguageString),
}

#[derive(Debug, Eq, PartialEq, Clone, Deserialize, Serialize)]
pub struct LanguageString {
    pub language: String,
    pub value: String,
}

impl MarkedString {
    pub fn from_markdown(markdown: String) -> MarkedString {
        MarkedString::String(markdown)
    }

    pub fn from_language_code(language: String, code_block: String) -> MarkedString {
        MarkedString::LanguageString(LanguageString {
            language,
            value: code_block,
        })
    }
}

#[derive(Debug, Eq, PartialEq, Clone, Deserialize, Serialize)]
#[serde(rename_all = "camelCase")]
pub struct GotoDefinitionParams {
    #[serde(flatten)]
    pub text_document_position_params: TextDocumentPositionParams,

    #[serde(flatten)]
    pub work_done_progress_params: WorkDoneProgressParams,

    #[serde(flatten)]
    pub partial_result_params: PartialResultParams,
}

/// GotoDefinition response can be single location, or multiple Locations or a link.
#[derive(Debug, PartialEq, Serialize, Deserialize, Clone)]
#[serde(untagged)]
pub enum GotoDefinitionResponse {
    Scalar(Location),
    Array(Vec<Location>),
    Link(Vec<LocationLink>),
}

impl From<Location> for GotoDefinitionResponse {
    fn from(location: Location) -> Self {
        GotoDefinitionResponse::Scalar(location)
    }
}

impl From<Vec<Location>> for GotoDefinitionResponse {
    fn from(locations: Vec<Location>) -> Self {
        GotoDefinitionResponse::Array(locations)
    }
}

impl From<Vec<LocationLink>> for GotoDefinitionResponse {
    fn from(locations: Vec<LocationLink>) -> Self {
        GotoDefinitionResponse::Link(locations)
    }
}

#[derive(Debug, PartialEq, Clone, Default, Deserialize, Serialize)]
pub struct ExecuteCommandParams {
    /// The identifier of the actual command handler.
    pub command: String,
    /// Arguments that the command should be invoked with.
    #[serde(default)]
    pub arguments: Vec<Value>,

    #[serde(flatten)]
    pub work_done_progress_params: WorkDoneProgressParams,
}

/// Execute command registration options.
#[derive(Debug, Eq, PartialEq, Clone, Deserialize, Serialize)]
pub struct ExecuteCommandRegistrationOptions {
    /// The commands to be executed on the server
    pub commands: Vec<String>,

    #[serde(flatten)]
    pub execute_command_options: ExecuteCommandOptions,
}

#[derive(Debug, Eq, PartialEq, Clone, Deserialize, Serialize)]
#[serde(rename_all = "camelCase")]
pub struct ApplyWorkspaceEditParams {
    /// An optional label of the workspace edit. This label is
    /// presented in the user interface for example on an undo
    /// stack to undo the workspace edit.
    #[serde(skip_serializing_if = "Option::is_none")]
    pub label: Option<String>,

    /// The edits to apply.
    pub edit: WorkspaceEdit,
}

#[derive(Debug, Eq, PartialEq, Clone, Deserialize, Serialize)]
#[serde(rename_all = "camelCase")]
pub struct ApplyWorkspaceEditResponse {
    /// Indicates whether the edit was applied or not.
    pub applied: bool,

    /// An optional textual description for why the edit was not applied.
    /// This may be used may be used by the server for diagnostic
    /// logging or to provide a suitable error for a request that
    /// triggered the edit
    #[serde(skip_serializing_if = "Option::is_none")]
    pub failure_reason: Option<String>,

    /// Depending on the client's failure handling strategy `failedChange` might
    /// contain the index of the change that failed. This property is only available
    /// if the client signals a `failureHandlingStrategy` in its client capabilities.
    #[serde(skip_serializing_if = "Option::is_none")]
    pub failed_change: Option<u32>,
}

/// Describes the content type that a client supports in various
/// result literals like `Hover`, `ParameterInfo` or `CompletionItem`.
///
/// Please note that `MarkupKinds` must not start with a `$`. This kinds
/// are reserved for internal usage.
#[derive(Debug, Eq, PartialEq, Deserialize, Serialize, Clone)]
#[serde(rename_all = "lowercase")]
pub enum MarkupKind {
    /// Plain text is supported as a content format
    PlainText,
    /// Markdown is supported as a content format
    Markdown,
}

/// A `MarkupContent` literal represents a string value which content can be represented in different formats.
/// Currently `plaintext` and `markdown` are supported formats. A `MarkupContent` is usually used in
/// documentation properties of result literals like `CompletionItem` or `SignatureInformation`.
/// If the format is `markdown` the content should follow the [GitHub Flavored Markdown Specification](https://github.github.com/gfm/).
///
/// Here is an example how such a string can be constructed using JavaScript / TypeScript:
///
/// ```ignore
/// let markdown: MarkupContent = {
///     kind: MarkupKind::Markdown,
///     value: [
///         "# Header",
///         "Some text",
///         "```typescript",
///         "someCode();",
///         "```"
///     ]
///     .join("\n"),
/// };
/// ```
///
/// Please *Note* that clients might sanitize the return markdown. A client could decide to
/// remove HTML from the markdown to avoid script execution.
#[derive(Debug, Eq, PartialEq, Deserialize, Serialize, Clone)]
pub struct MarkupContent {
    pub kind: MarkupKind,
    pub value: String,
}

/// A parameter literal used to pass a partial result token.
#[derive(Debug, Eq, PartialEq, Default, Deserialize, Serialize, Clone)]
#[serde(rename_all = "camelCase")]
pub struct PartialResultParams {
    #[serde(skip_serializing_if = "Option::is_none")]
    pub partial_result_token: Option<ProgressToken>,
}

/// Symbol tags are extra annotations that tweak the rendering of a symbol.
///
/// @since 3.16.0
#[derive(Eq, PartialEq, Clone, Deserialize, Serialize)]
#[serde(transparent)]
pub struct SymbolTag(i32);
lsp_enum! {
impl SymbolTag {
    /// Render a symbol as obsolete, usually using a strike-out.
    pub const DEPRECATED: SymbolTag = SymbolTag(1);
}
}

#[cfg(test)]
mod tests {
    use serde::{Deserialize, Serialize};

    use super::*;

    pub(crate) fn test_serialization<SER>(ms: &SER, expected: &str)
    where
        SER: Serialize + for<'de> Deserialize<'de> + PartialEq + std::fmt::Debug,
    {
        let json_str = serde_json::to_string(ms).unwrap();
        assert_eq!(&json_str, expected);
        let deserialized: SER = serde_json::from_str(&json_str).unwrap();
        assert_eq!(&deserialized, ms);
    }

    pub(crate) fn test_deserialization<T>(json: &str, expected: &T)
    where
        T: for<'de> Deserialize<'de> + PartialEq + std::fmt::Debug,
    {
        let value = serde_json::from_str::<T>(json).unwrap();
        assert_eq!(&value, expected);
    }

    #[test]
    fn one_of() {
        test_serialization(&OneOf::<bool, ()>::Left(true), r#"true"#);
        test_serialization(&OneOf::<String, ()>::Left("abcd".into()), r#""abcd""#);
        test_serialization(
            &OneOf::<String, WorkDoneProgressOptions>::Right(WorkDoneProgressOptions {
                work_done_progress: Some(false),
            }),
            r#"{"workDoneProgress":false}"#,
        );
    }

    #[test]
    fn number_or_string() {
        test_serialization(&NumberOrString::Number(123), r#"123"#);

        test_serialization(&NumberOrString::String("abcd".into()), r#""abcd""#);
    }

    #[test]
    fn marked_string() {
        test_serialization(&MarkedString::from_markdown("xxx".into()), r#""xxx""#);

        test_serialization(
            &MarkedString::from_language_code("lang".into(), "code".into()),
            r#"{"language":"lang","value":"code"}"#,
        );
    }

    #[test]
    fn language_string() {
        test_serialization(
            &LanguageString {
                language: "LL".into(),
                value: "VV".into(),
            },
            r#"{"language":"LL","value":"VV"}"#,
        );
    }

    #[test]
    fn workspace_edit() {
        test_serialization(
            &WorkspaceEdit {
                changes: Some(vec![].into_iter().collect()),
                document_changes: None,
                ..Default::default()
            },
            r#"{"changes":{}}"#,
        );

        test_serialization(
            &WorkspaceEdit {
                changes: None,
                document_changes: None,
                ..Default::default()
            },
            r#"{}"#,
        );

        test_serialization(
            &WorkspaceEdit {
                changes: Some(
                    vec![("file://test".parse().unwrap(), vec![])]
                        .into_iter()
                        .collect(),
                ),
                document_changes: None,
                ..Default::default()
            },
            r#"{"changes":{"file://test":[]}}"#,
        );
    }

    #[test]
    fn root_uri_can_be_missing() {
        serde_json::from_str::<InitializeParams>(r#"{ "capabilities": {} }"#).unwrap();
    }

    #[test]
    fn test_watch_kind() {
        test_serialization(&WatchKind::Create, "1");
        test_serialization(&(WatchKind::Create | WatchKind::Change), "3");
        test_serialization(
            &(WatchKind::Create | WatchKind::Change | WatchKind::Delete),
            "7",
        );
    }

    #[test]
    fn test_resource_operation_kind() {
        test_serialization(
            &vec![
                ResourceOperationKind::Create,
                ResourceOperationKind::Rename,
                ResourceOperationKind::Delete,
            ],
            r#"["create","rename","delete"]"#,
        );
    }
}<|MERGE_RESOLUTION|>--- conflicted
+++ resolved
@@ -960,12 +960,8 @@
     /// folder is open. If both `rootPath` and `rootUri` are set
     /// `rootUri` wins.
     #[serde(default)]
-<<<<<<< HEAD
-    pub root_uri: Option<Uri>,
-=======
     #[deprecated(note = "Use `workspace_folders` instead when possible")]
     pub root_uri: Option<Url>,
->>>>>>> 3e6daee7
 
     /// User provided initialization options.
     #[serde(skip_serializing_if = "Option::is_none")]
